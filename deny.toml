[bans]
multiple-versions = "allow"
deny = [
     "aws-lc",
     "aws-lc-rs",
     "aws-lc-sys",
     "native-tls",
     "openssl",
]

[licenses]
allow = [
      "Apache-2.0",
      "Apache-2.0 WITH LLVM-exception",
      "BSD-2-Clause",
      "BSD-3-Clause",
      "BSL-1.0", # BOSL license
      "ISC",
      "MIT",
      "OpenSSL",
      "Unicode-DFS-2016",
      "Zlib",
      "Unicode-3.0",
      "MPL-2.0", # https://fossa.com/blog/open-source-software-licenses-101-mozilla-public-license-2-0/
]

[[licenses.clarify]]
name = "ring"
expression = "MIT AND ISC AND OpenSSL"
license-files = [
      { path = "LICENSE", hash = 0xbd0eed23 },
]

[advisories]
<<<<<<< HEAD
ignore = []
=======
ignore = [
      "RUSTSEC-2024-0370", # unmaintained, no upgrade available
      "RUSTSEC-2024-0384", # unmaintained, no upgrade available
]

[sources]
allow-git = [
    "https://github.com/n0-computer/iroh.git",
]
>>>>>>> ba0f6b0f
<|MERGE_RESOLUTION|>--- conflicted
+++ resolved
@@ -32,9 +32,6 @@
 ]
 
 [advisories]
-<<<<<<< HEAD
-ignore = []
-=======
 ignore = [
       "RUSTSEC-2024-0370", # unmaintained, no upgrade available
       "RUSTSEC-2024-0384", # unmaintained, no upgrade available
@@ -43,5 +40,4 @@
 [sources]
 allow-git = [
     "https://github.com/n0-computer/iroh.git",
-]
->>>>>>> ba0f6b0f
+]